{
  "$schema": "https://mintlify.com/docs.json",
  "theme": "mint",
  "name": "Reprompt",
  "colors": {
    "primary": "#5046e5",
    "light": "#5046e5",
    "dark": "#4f46e5"
  },
  "favicon": "/favicon.svg",
  "navigation": {
    "versions": [
      {
        "version": "v1",
        "tabs": [
          {
            "tab": "API Reference",
            "icon": "square-terminal",
            "groups": [
              {
<<<<<<< HEAD
                "group": "V1 API Reference",
                "openapi": "openapi-v1.json"
=======
                "group": "V2 API Reference",
                "openapi": "https://api.reprompt.io/v2/openapi.json"
>>>>>>> 953d6b5f
              }
            ]
          },
          {
            "tab": "Docs",
            "icon": "book",
            "groups": [
              {
                "group": "Guides",
                "icon": "file-text",
                "pages": [
                  "guides/open-closed",
                  "guides/trip-category",
                  "guides/placematch"
                ]
              }
            ]
          }
        ]
      },
      {
        "version": "v2 Experimental",
        "tabs": [
          {
            "tab": "API Reference",
            "icon": "square-terminal",
            "groups": [
              {
                "group": "V2 API Reference",
                "openapi": "openapi-v2.json"
              }
            ]
          },
          {
            "tab": "Docs",
            "icon": "book",
            "groups": [
              {
                "group": "Guides",
                "icon": "file-text",
                "pages": [
                  "guides/open-closed",
                  "guides/trip-category",
                  "guides/placematch"
                ]
              }
            ]
          }
        ]
      }
    ]
  },
  "logo": {
    "light": "/logo/dark.webp",
    "dark": "/logo/dark.webp"
  },
  "api": {
    "playground": {
      "mode": "show"
    }
  },
  "background": {
    "color": {
      "dark": "#111827"
    }
  },
  "navbar": {
    "links": [],
    "primary": {
      "type": "button",
      "label": "Dashboard",
      "href": "https://app.repromptai.com"
    }
  },
  "footer": {
    "socials": {
      "github": "https://github.com/reprompt",
      "linkedin": "https://www.linkedin.com/company/reprompt"
    }
  }
}<|MERGE_RESOLUTION|>--- conflicted
+++ resolved
@@ -18,13 +18,8 @@
             "icon": "square-terminal",
             "groups": [
               {
-<<<<<<< HEAD
                 "group": "V1 API Reference",
                 "openapi": "openapi-v1.json"
-=======
-                "group": "V2 API Reference",
-                "openapi": "https://api.reprompt.io/v2/openapi.json"
->>>>>>> 953d6b5f
               }
             ]
           },
@@ -54,7 +49,7 @@
             "groups": [
               {
                 "group": "V2 API Reference",
-                "openapi": "openapi-v2.json"
+                "openapi": "https://api.reprompt.io/v2/openapi.json"
               }
             ]
           },
