--- conflicted
+++ resolved
@@ -41,9 +41,6 @@
         "groups": [
           {
             "group": "V2 API Reference",
-<<<<<<< HEAD
-            "openapi": "https://reprompt-rob--reprompt-fastapi-fastapi-app-dev.modal.run/v2/openapi.json"
-=======
             "openapi": "https://api.reprompt.io/v2/openapi.json"
           },
           {
@@ -51,7 +48,6 @@
             "pages": [
               "guides/finding-places"
             ]
->>>>>>> 7f97601c
           }
         ]
       }
